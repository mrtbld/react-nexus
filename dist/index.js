'use strict';

<<<<<<< HEAD
var _interopRequireDefault = function (obj) { return obj && obj.__esModule ? obj : { 'default': obj }; };

=======
>>>>>>> 8970219f
Object.defineProperty(exports, '__esModule', {
  value: true
});

<<<<<<< HEAD
var _Nexus = require('./Nexus');

var _Nexus2 = _interopRequireDefault(_Nexus);
=======
function _interopRequireDefault(obj) { return obj && obj.__esModule ? obj : { 'default': obj }; }

var _createNexus = require('./createNexus');

var _createNexus2 = _interopRequireDefault(_createNexus);

var _react = require('react');

var _react2 = _interopRequireDefault(_react);
>>>>>>> 8970219f

require('babel/polyfill');
var _ = require('lodash');
var should = require('should');
var Promise = (global || window).Promise = require('bluebird');
var __DEV__ = process.env.NODE_ENV !== 'production';
var __PROD__ = !__DEV__;
var __BROWSER__ = typeof window === 'object';
var __NODE__ = !__BROWSER__;
if (__DEV__) {
  Promise.longStackTraces();
  Error.stackTraceLimit = Infinity;
}
<<<<<<< HEAD
exports['default'] = _Nexus2['default'];
=======

var Nexus = _createNexus2['default'](_react2['default']);
exports['default'] = Nexus;
>>>>>>> 8970219f
module.exports = exports['default'];<|MERGE_RESOLUTION|>--- conflicted
+++ resolved
@@ -1,19 +1,9 @@
 'use strict';
 
-<<<<<<< HEAD
-var _interopRequireDefault = function (obj) { return obj && obj.__esModule ? obj : { 'default': obj }; };
-
-=======
->>>>>>> 8970219f
 Object.defineProperty(exports, '__esModule', {
   value: true
 });
 
-<<<<<<< HEAD
-var _Nexus = require('./Nexus');
-
-var _Nexus2 = _interopRequireDefault(_Nexus);
-=======
 function _interopRequireDefault(obj) { return obj && obj.__esModule ? obj : { 'default': obj }; }
 
 var _createNexus = require('./createNexus');
@@ -23,7 +13,6 @@
 var _react = require('react');
 
 var _react2 = _interopRequireDefault(_react);
->>>>>>> 8970219f
 
 require('babel/polyfill');
 var _ = require('lodash');
@@ -37,11 +26,7 @@
   Promise.longStackTraces();
   Error.stackTraceLimit = Infinity;
 }
-<<<<<<< HEAD
-exports['default'] = _Nexus2['default'];
-=======
 
 var Nexus = _createNexus2['default'](_react2['default']);
 exports['default'] = Nexus;
->>>>>>> 8970219f
 module.exports = exports['default'];