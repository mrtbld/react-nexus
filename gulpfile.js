require('babel/polyfill');
var _ = require('lodash');
var should = require('should');
var Promise = (global || window).Promise = require('bluebird');
var __DEV__ = (process.env.NODE_ENV !== 'production');
var __PROD__ = !__DEV__;
var __BROWSER__ = (typeof window === 'object');
var __NODE__ = !__BROWSER__;
if(__DEV__) {
  Promise.longStackTraces();
}

var del = require('del');
var babel = require('gulp-babel');
<<<<<<< HEAD
=======
var eslint = require('gulp-eslint');
>>>>>>> 48ffee22
var fs = Promise.promisifyAll(require('fs'));
var gulp = require('gulp');
var gutil = require('gulp-util');
var plumber = require('gulp-plumber');
var prepend = require('gulp-insert').prepend;
var sourcemaps = require('gulp-sourcemaps');

var readPrelude = fs.readFileAsync('./__prelude.js');

function lint() {
  return gulp.src(['src/**/*.js'])
  .pipe(plumber())
  .pipe(eslint())
  .pipe(eslint.format());
}

function build() {
  return readPrelude.then(function(prelude) {
<<<<<<< HEAD
    return gulp.src(['src/**/*.js', 'src/**/*.jsx'])
      .pipe(plumber())
      .pipe(prepend(prelude))
      .pipe(babel({
        modules: 'common',
      }))
      .pipe(gulp.dest('dist'));
=======
    return gulp.src('src/**/*.js')
    .pipe(plumber())
    .pipe(prepend(prelude))
    .pipe(babel({
      modules: 'common',
    }))
    .pipe(gulp.dest('dist'));
>>>>>>> 48ffee22
  });
}

function clean() {
  del(['dist']);
}

gulp.task('lint', lint);
gulp.task('clean', clean);
gulp.task('build', ['lint', 'clean'], build);
gulp.task('default', ['build']);<|MERGE_RESOLUTION|>--- conflicted
+++ resolved
@@ -12,10 +12,7 @@
 
 var del = require('del');
 var babel = require('gulp-babel');
-<<<<<<< HEAD
-=======
 var eslint = require('gulp-eslint');
->>>>>>> 48ffee22
 var fs = Promise.promisifyAll(require('fs'));
 var gulp = require('gulp');
 var gutil = require('gulp-util');
@@ -34,15 +31,6 @@
 
 function build() {
   return readPrelude.then(function(prelude) {
-<<<<<<< HEAD
-    return gulp.src(['src/**/*.js', 'src/**/*.jsx'])
-      .pipe(plumber())
-      .pipe(prepend(prelude))
-      .pipe(babel({
-        modules: 'common',
-      }))
-      .pipe(gulp.dest('dist'));
-=======
     return gulp.src('src/**/*.js')
     .pipe(plumber())
     .pipe(prepend(prelude))
@@ -50,7 +38,6 @@
       modules: 'common',
     }))
     .pipe(gulp.dest('dist'));
->>>>>>> 48ffee22
   });
 }
 
