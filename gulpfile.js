require('babel/register')({
  optional: ['runtime']
});

var eslint = require('gulp-eslint');
var gulp = require('gulp');
var plumber = require('gulp-plumber');
<<<<<<< HEAD
var prepend = require('gulp-insert').prepend;

var readPrelude = fs.readFileAsync('./__prelude.js');
=======
var mocha = require('gulp-mocha');
>>>>>>> 2e18ce2d

function clean() {
  del(['dist']);
}

function lint() {
<<<<<<< HEAD
  return gulp.src(['src/**/*.js', 'src/**/*.jsx'])
  .pipe(plumber())
  .pipe(eslint())
  .pipe(eslint.format());
}

function build() {
  return readPrelude.then(function(prelude) {
    return gulp.src(['src/**/*.js', 'src/**/*.jsx'])
    .pipe(plumber())
    .pipe(prepend(prelude))
    .pipe(babel({
      modules: 'common',
      optional: [
        'es7.classProperties',
        'es7.decorators',
        'es7.objectRestSpread',
        'runtime',
      ],
    }))
    .pipe(gulp.dest('dist'));
  });
}

gulp.task('clean', clean);
gulp.task('lint', lint);
gulp.task('build', ['lint', 'clean'], build);
gulp.task('default', ['build']);
=======
  return gulp.src('src/**/*.js')
    .pipe(plumber())
    .pipe(eslint())
    .pipe(eslint.format());
}

function test() {
  return gulp.src('src/__tests__/*.js')
    .pipe(mocha());
}

gulp.task('lint', lint);
gulp.task('test', ['lint'], test);
gulp.task('default', ['test']);
>>>>>>> 2e18ce2d
<|MERGE_RESOLUTION|>--- conflicted
+++ resolved
@@ -1,65 +1,29 @@
 require('babel/register')({
-  optional: ['runtime']
+  only: ['src/**'],
+  optional: ['runtime'],
 });
 
 var eslint = require('gulp-eslint');
 var gulp = require('gulp');
 var plumber = require('gulp-plumber');
-<<<<<<< HEAD
-var prepend = require('gulp-insert').prepend;
-
-var readPrelude = fs.readFileAsync('./__prelude.js');
-=======
 var mocha = require('gulp-mocha');
->>>>>>> 2e18ce2d
 
 function clean() {
   del(['dist']);
 }
 
 function lint() {
-<<<<<<< HEAD
   return gulp.src(['src/**/*.js', 'src/**/*.jsx'])
-  .pipe(plumber())
-  .pipe(eslint())
-  .pipe(eslint.format());
-}
-
-function build() {
-  return readPrelude.then(function(prelude) {
-    return gulp.src(['src/**/*.js', 'src/**/*.jsx'])
-    .pipe(plumber())
-    .pipe(prepend(prelude))
-    .pipe(babel({
-      modules: 'common',
-      optional: [
-        'es7.classProperties',
-        'es7.decorators',
-        'es7.objectRestSpread',
-        'runtime',
-      ],
-    }))
-    .pipe(gulp.dest('dist'));
-  });
-}
-
-gulp.task('clean', clean);
-gulp.task('lint', lint);
-gulp.task('build', ['lint', 'clean'], build);
-gulp.task('default', ['build']);
-=======
-  return gulp.src('src/**/*.js')
     .pipe(plumber())
     .pipe(eslint())
     .pipe(eslint.format());
 }
 
 function test() {
-  return gulp.src('src/__tests__/*.js')
+  return gulp.src(['src/__tests__/*.js', 'src/__tests__/*.jsx'])
     .pipe(mocha());
 }
 
 gulp.task('lint', lint);
 gulp.task('test', ['lint'], test);
-gulp.task('default', ['test']);
->>>>>>> 2e18ce2d
+gulp.task('default', ['test']);