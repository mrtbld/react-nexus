<<<<<<< HEAD
import Nexus from './Nexus';
=======
import createNexus from './createNexus';
import React from 'react';
const Nexus = createNexus(React);
>>>>>>> 8970219f
export default Nexus;<|MERGE_RESOLUTION|>--- conflicted
+++ resolved
@@ -1,8 +1,4 @@
-<<<<<<< HEAD
-import Nexus from './Nexus';
-=======
 import createNexus from './createNexus';
 import React from 'react';
 const Nexus = createNexus(React);
->>>>>>> 8970219f
 export default Nexus;