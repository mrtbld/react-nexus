--- conflicted
+++ resolved
@@ -168,7 +168,7 @@
     "jsx-quotes": [1, "prefer-single"], //specify whether double or single quotes should be used in JSX attributes
     "key-spacing": [1, { "beforeColon": false, "afterColon": true }], //enforce spacing between keys and values in object literal properties
     "linebreak-style": 0, //disallow mixed 'LF' and 'CRLF' as linebreaks
-    "lines-around-comment": [1, { "beforeLineComment": true, "allowBlockStart": true, "allowObjectStart": true, "allowArrayStart": true }], //enforce empty lines around comments
+    "lines-around-comment": [2, { "beforeLineComment": true, "allowBlockStart": true, "allowObjectStart": true, "allowArrayStart": true }], //enforce empty lines around comments
     "max-nested-callbacks": [0, 3], //specify the maximum depth callbacks can be nested
     "new-cap": 0, //see Babel section
     "new-parens": 1, //disallow the omission of parentheses when invoking a constructor with no arguments
@@ -237,31 +237,6 @@
     "no-plusplus": 1, //disallow use of unary operators, ++ and --
 
     /* Babel */
-<<<<<<< HEAD
-    // "babel/block-scoped-var": 1,
-    "babel/object-shorthand": [1, "always"],
-    "babel/generator-star-spacing": [1, "after"],
-    "babel/new-cap": [2, { "capIsNewExceptions": ["T.Promise"] }],
-    "babel/object-curly-spacing": [1, "always"],
-
-    /* React */
-    "react/display-name": 1,
-    "react/jsx-boolean-value": 1,
-    "react/jsx-no-undef": 1,
-    "react/jsx-sort-props": 0,
-    "react/jsx-sort-prop-types": 1,
-    "react/jsx-uses-react": 1,
-    "react/jsx-uses-vars": 1,
-    "react/no-did-mount-set-state": 1,
-    "react/no-did-update-set-state": 1,
-    "react/no-multi-comp": 0,
-    "react/no-unknown-property": 1,
-    "react/prop-types": 1,
-    "react/react-in-jsx-scope": 1,
-    "react/self-closing-comp": 1,
-    "react/sort-comp": 1,
-    "react/wrap-multilines": 0
-=======
     "babel/arrow-parens": 1, //Rule to require parens in arrow function arguments.
     "babel/generator-star-spacing": [1, "after"], //Rule to check the spacing around the * in generator functions.
     "babel/new-cap": [1, { "capIsNewExceptions": ["NaN", "T.Promise"] }], //Rule to flag use of constructors without capital letters
@@ -277,7 +252,7 @@
     "react/jsx-indent-props": [1, 2], //Validate props indentation in JSX
     "react/jsx-max-props-per-line": 0, //Limit maximum of props on a single line in JSX
     "react/jsx-no-duplicate-props": 1, //Prevent duplicate properties in JSX
-    "react/jsx-no-literals": 1, //Prevent usage of unwrapped JSX strings
+    "react/jsx-no-literals": 0, //Prevent usage of unwrapped JSX strings
     "react/jsx-no-undef": 1, //Disallow undeclared variables in JSX
     "react/jsx-sort-prop-types": 1, //Enforce propTypes declarations alphabetical sorting
     "react/jsx-sort-props": 1, //Enforce props alphabetical sorting
@@ -287,7 +262,7 @@
     "react/no-did-mount-set-state": 1, //Prevent usage of setState in componentDidUpdate
     "react/no-did-update-set-state": 1, //Prevent usage of setState in componentDidUpdate
     "react/no-direct-mutation-state": 1, //Prevent direct mutation of this.state
-    "react/no-multi-comp": 1, //Prevent multiple component definition per file
+    "react/no-multi-comp": 0, //Prevent multiple component definition per file
     "react/no-set-state": 0, //Prevent usage of setState
     "react/no-unknown-property": 1, //Prevent usage of unknown DOM property
     "react/prefer-es6-class": 1, //Use ES6 Class instead of Reacy.createClass
@@ -297,6 +272,5 @@
     "react/self-closing-comp": 1, //Prevent extra closing tags for components without children
     "react/sort-comp": 1, //Enforce component methods order
     "react/wrap-multilines": 0 //Prevent missing parentheses around multiline JSX
->>>>>>> 6e43e3f4
   }
 }