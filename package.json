--- conflicted
+++ resolved
@@ -1,10 +1,6 @@
 {
   "name": "react-nexus",
-<<<<<<< HEAD
   "version": "2.8.1",
-=======
-  "version": "2.7.3",
->>>>>>> 8970219f
   "description": "",
   "main": "dist/index.js",
   "scripts": {
@@ -29,24 +25,16 @@
     "gulp-eslint": "^0.11.1",
     "gulp-insert": "^0.4.0",
     "gulp-plumber": "^1.0.0",
-<<<<<<< HEAD
-=======
     "gulp-rename": "^1.2.2",
     "gulp-sourcemaps": "^1.5.2",
->>>>>>> 8970219f
     "gulp-util": "^3.0.4"
   },
   "dependencies": {
     "babel": "^5.1.13",
     "bluebird": "^2.9.24",
     "lodash": "^3.7.0",
-<<<<<<< HEAD
-    "nexus-flux": "^3.2.0",
-    "react": "^0.12.2",
-=======
     "nexus-flux": "^3.2.1",
     "react": "^0.13.3",
->>>>>>> 8970219f
     "should": "^6.0.1"
   }
 }